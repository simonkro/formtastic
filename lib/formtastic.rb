# Override the default ActiveRecordHelper behaviour of wrapping the input.
# This gets taken care of semantically by adding an error class to the LI tag
# containing the input.
ActionView::Base.field_error_proc = proc do |html_tag, instance_tag|
  html_tag
end

module Formtastic #:nodoc:

  class SemanticFormBuilder < ActionView::Helpers::FormBuilder

    @@default_text_field_size = 50
    @@all_fields_required_by_default = true
    @@required_string = proc { %{<abbr title="#{I18n.t 'formtastic.required', :default => 'required'}">*</abbr>} }
    @@optional_string = ''
    @@inline_errors = :sentence
    @@label_str_method = :humanize
    @@collection_label_methods = %w[to_label display_name full_name name title username login value to_s]
    @@inline_order = [ :input, :hints, :errors ]
    @@file_methods = [ :file?, :public_filename ]

    cattr_accessor :default_text_field_size, :all_fields_required_by_default, :required_string,
                   :optional_string, :inline_errors, :label_str_method, :collection_label_methods,
                   :inline_order, :file_methods

    # Keeps simple mappings in a hash
    #
    INPUT_MAPPINGS = {
      :string   => :text_field,
      :password => :password_field,
      :numeric  => :text_field,
      :text     => :text_area,
      :file     => :file_field
    }
    STRING_MAPPINGS = [ :string, :password, :numeric ]

    attr_accessor :template

    # Returns a suitable form input for the given +method+, using the database column information
    # and other factors (like the method name) to figure out what you probably want.
    #
    # Options:
    #
    # * :as - override the input type (eg force a :string to render as a :password field)
    # * :label - use something other than the method name as the label (or fieldset legend) text
    # * :required - specify if the column is required (true) or not (false)
    # * :hint - provide some text to hint or help the user provide the correct information for a field
    # * :input_html - provide options that will be passed down to the generated input
    # * :wrapper_html - provide options that will be passed down to the li wrapper
    #
    # Input Types:
    #
    # Most inputs map directly to one of ActiveRecord's column types by default (eg string_input),
    # but there are a few special cases and some simplification (:integer, :float and :decimal
    # columns all map to a single numeric_input, for example).
    #
    # * :select (a select menu for associations) - default to association names
    # * :radio (a set of radio inputs for associations) - default to association names
    # * :password (a password input) - default for :string column types with 'password' in the method name
    # * :text (a textarea) - default for :text column types
    # * :date (a date select) - default for :date column types
    # * :datetime (a date and time select) - default for :datetime and :timestamp column types
    # * :time (a time select) - default for :time column types
    # * :boolean (a checkbox) - default for :boolean column types (you can also have booleans as :select and :radio)
    # * :string (a text field) - default for :string column types
    # * :numeric (a text field, like string) - default for :integer, :float and :decimal column types
    #
    # Example:
    #
    #   <% semantic_form_for @employee do |form| %>
    #     <% form.inputs do -%>
    #       <%= form.input :name, :label => "Full Name"%>
    #       <%= form.input :manager_id, :as => :radio %>
    #       <%= form.input :hired_at, :as => :date, :label => "Date Hired" %>
    #       <%= form.input :phone, :required => false, :hint => "Eg: +1 555 1234" %>
    #     <% end %>
    #   <% end %>
    #
    def input(method, options = {})
      options[:required] = method_required?(method, options[:required])
      options[:as]     ||= default_input_type(method)

<<<<<<< HEAD
      html_class = [ options[:as], (options[:required] ? :required : :optional) ]
      html_class << 'error' if @object && @object.errors.on(method.to_s)

      wrapper_html = options.delete(:wrapper_html) || {}
      wrapper_html[:id]  ||= generate_html_id(method)
      wrapper_html[:class] = (html_class << wrapper_html[:class]).flatten.compact.join(' ')
=======
      options[:label]  ||= if @object && @object.class.respond_to?(:human_attribute_name)
        @object.class.human_attribute_name(method.to_s)
      else
        method.to_s.send(@@label_str_method)
      end
>>>>>>> f0f1f58d

      if [:boolean_select, :boolean_radio].include?(options[:as])
        ::ActiveSupport::Deprecation.warn(":as => :#{options[:as]} is deprecated, use :as => :#{options[:as].to_s[8..-1]} instead", caller[3..-1])
      end

<<<<<<< HEAD
=======
      html_class = [ options[:as], (options[:required] ? :required : :optional) ].join(' ')
      html_class << ' error' if @object && @object.respond_to?(:errors) && @object.errors.on(method.to_s)

      html_id = generate_html_id(method)

>>>>>>> f0f1f58d
      list_item_content = @@inline_order.map do |type|
        send(:"inline_#{type}_for", method, options)
      end.compact.join("\n")

      return template.content_tag(:li, list_item_content, wrapper_html)
    end

    # Creates an input fieldset and ol tag wrapping for use around a set of inputs.  It can be
    # called either with a block (in which you can do the usual Rails form stuff, HTML, ERB, etc),
    # or with a list of fields.  These two examples are functionally equivalent:
    #
    #   # With a block:
    #   <% semantic_form_for @post do |form| %>
    #     <% form.inputs do %>
    #       <%= form.input :title %>
    #       <%= form.input :body %>
    #     <% end %>
    #   <% end %>
    #
    #   # With a list of fields:
    #   <% semantic_form_for @post do |form| %>
    #     <%= form.inputs :title, :body %>
    #   <% end %>
    #
    #   # Output:
    #   <form ...>
    #     <fieldset class="inputs">
    #       <ol>
    #         <li class="string">...</li>
    #         <li class="text">...</li>
    #       </ol>
    #     </fieldset>
    #   </form>
    #
    # === Quick Forms
    #
    # When called without a block or a field list, an input is rendered for each column in the
    # model's database table, just like Rails' scaffolding.  You'll obviously want more control
    # than this in a production application, but it's a great way to get started, then come back
    # later to customise the form with a field list or a block of inputs.  Example:
    #
    #   <% semantic_form_for @post do |form| %>
    #     <%= form.inputs %>
    #   <% end %>
    #
    # === Options
    #
    # All options (with the exception of :name) are passed down to the fieldset as HTML
    # attributes (id, class, style, etc).  If provided, the :name option is passed into a
    # legend tag inside the fieldset (otherwise a legend is not generated).
    #
    #   # With a block:
    #   <% semantic_form_for @post do |form| %>
    #     <% form.inputs :name => "Create a new post", :style => "border:1px;" do %>
    #       ...
    #     <% end %>
    #   <% end %>
    #
    #   # With a list (the options must come after the field list):
    #   <% semantic_form_for @post do |form| %>
    #     <%= form.inputs :title, :body, :name => "Create a new post", :style => "border:1px;" %>
    #   <% end %>
    #
    # === It's basically a fieldset!
    #
    # Instead of hard-coding fieldsets & legends into your form to logically group related fields,
    # use inputs:
    #
    #   <% semantic_form_for @post do |f| %>
    #     <% f.inputs do %>
    #       <%= f.input :title %>
    #       <%= f.input :body %>
    #     <% end %>
    #     <% f.inputs :name => "Advanced", :id => "advanced" do %>
    #       <%= f.input :created_at %>
    #       <%= f.input :user_id, :label => "Author" %>
    #     <% end %>
    #   <% end %>
    #
    #   # Output:
    #   <form ...>
    #     <fieldset class="inputs">
    #       <ol>
    #         <li class="string">...</li>
    #         <li class="text">...</li>
    #       </ol>
    #     </fieldset>
    #     <fieldset class="inputs" id="advanced">
    #       <legend><span>Advanced</span></legend>
    #       <ol>
    #         <li class="datetime">...</li>
    #         <li class="select">...</li>
    #       </ol>
    #     </fieldset>
    #   </form>
    #
    # === Nested attributes
    #
    # As in Rails, you can use semantic_fields_for to nest attributes:
    #
    #   <% semantic_form_for @post do |form| %>
    #     <%= form.inputs :title, :body %>
    #
    #     <% form.semantic_fields_for :author, @bob do |author_form| %>
    #       <% author_form.inputs do %>
    #         <%= author_form.input :first_name, :required => false %>
    #         <%= author_form.input :last_name %>
    #       <% end %>
    #     <% end %>
    #   <% end %>
    #
    # But this does not look formtastic! This is equivalent:
    #
    #   <% semantic_form_for @post do |form| %>
    #     <%= form.inputs :title, :body %>
    #     <% form.inputs :for => [ :author, @bob ] do |author_form| %>
    #       <%= author_form.input :first_name, :required => false %>
    #       <%= author_form.input :last_name %>
    #     <% end %>
    #   <% end %>
    #
    # And if you don't need to give options to your input call, you could do it
    # in just one line:
    #
    #   <% semantic_form_for @post do |form| %>
    #     <%= form.inputs :title, :body %>
    #     <%= form.inputs :first_name, :last_name, :for => @bob %>
    #   <% end %>
    #
    # Just remember that calling inputs generates a new fieldset to wrap your
    # inputs. If you have two separate models, but, semantically, on the page
    # they are part of the same fieldset, you should use semantic_fields_for
    # instead (just as you would do with Rails' form builder).
    #
    def inputs(*args, &block)
      html_options = args.extract_options!
      html_options[:class] ||= "inputs"

      if html_options[:for]
        inputs_for_nested_attributes(args, html_options, &block)
      elsif block_given?
        field_set_and_list_wrapping(html_options, &block)
      else
        if @object && args.empty?
          args  = @object.class.reflections.map { |n,_| n if _.macro == :belongs_to }
          args += @object.class.content_columns.map(&:name)
          args -= %w[created_at updated_at created_on updated_on]
          args.compact!
        end
        contents = args.map { |method| input(method.to_sym) }

        field_set_and_list_wrapping(html_options, contents)
      end
    end
    alias :input_field_set :inputs

    # Creates a fieldset and ol tag wrapping for form buttons / actions as list items.
    # See inputs documentation for a full example.  The fieldset's default class attriute
    # is set to "buttons".
    #
    # See inputs for html attributes and special options.
    def buttons(*args, &block)
      html_options = args.extract_options!
      html_options[:class] ||= "buttons"

      if block_given?
        field_set_and_list_wrapping(html_options, &block)
      else
        args = [:commit] if args.empty?
        contents = args.map { |button_name| send(:"#{button_name}_button") }
        field_set_and_list_wrapping(html_options, contents)
      end
    end
    alias :button_field_set :buttons

    # Creates a submit input tag with the value "Save [model name]" (for existing records) or
    # "Create [model name]" (for new records) by default:
    #
    #   <%= form.commit_button %> => <input name="commit" type="submit" value="Save Post" />
    #
    # The value of the button text can be overridden:
    #
    #  <%= form.commit_button "Go" %> => <input name="commit" type="submit" value="Go" />
    #
    def commit_button(value=nil, options={})
      value     ||= save_or_create_button_text
      button_html = options.delete(:button_html) || {}
      template.content_tag(:li, self.submit(value, button_html), :class => "commit")
    end

    # A thin wrapper around #fields_for to set :builder => Formtastic::SemanticFormBuilder
    # for nesting forms:
    #
    #   # Example:
    #   <% semantic_form_for @post do |post| %>
    #     <% post.semantic_fields_for :author do |author| %>
    #       <% author.inputs :name %>
    #     <% end %>
    #   <% end %>
    #
    #   # Output:
    #   <form ...>
    #     <fieldset class="inputs">
    #       <ol>
    #         <li class="string"><input type='text' name='post[author][name]' id='post_author_name' /></li>
    #       </ol>
    #     </fieldset>
    #   </form>
    #
    def semantic_fields_for(record_or_name_or_array, *args, &block)
      opts = args.extract_options!
      opts.merge!(:builder => Formtastic::SemanticFormBuilder)
      args.push(opts)
      fields_for(record_or_name_or_array, *args, &block)
    end

    protected

    # Deals with :for option when it's supplied to inputs methods. Additional
    # options to be passed down to :for should be supplied using :for_options
    # key.
    #
    # It should raise an error if a block with arity zero is given.
    #
    def inputs_for_nested_attributes(args, options, &block)
      args << options.merge!(:parent => { :builder => self, :for => options[:for] })

      fields_for_block = if block_given?
        raise ArgumentError, 'You gave :for option with a block to inputs method, ' <<
                             'but the block does not accept any argument.' if block.arity <= 0

        proc { |f| f.inputs(*args){ block.call(f) } }
      else
        proc { |f| f.inputs(*args) }
      end

      fields_for_args = [options.delete(:for), options.delete(:for_options) || {}].flatten
      semantic_fields_for(*fields_for_args, &fields_for_block)
    end

    # Remove any Formtastic-specific options before passing the down options.
    #
    def set_options(options)
      options.except(:value_method, :label_method, :collection, :required, :label,
                     :as, :hint, :input_html, :label_html, :value_as_class)
    end

    # Create a default button text. If the form is working with a object, it
    # defaults to "Create model" or "Save model" depending if we are working
    # with a new_record or not.
    #
    # When not working with models, it defaults to "Submit object".
    #
    def save_or_create_button_text(prefix='Submit') #:nodoc:
      if @object
        prefix      = @object.new_record? ? 'Create' : 'Save'
        object_name = @object.class.human_name
      else
        object_name = @object_name.to_s.send(@@label_str_method)
      end

      I18n.t(prefix.downcase, :default => prefix, :scope => [:formtastic]) << ' ' << object_name
    end

    # Determins if the attribute (eg :title) should be considered required or not.
    #
    # * if the :required option was provided in the options hash, the true/false value will be
    #   returned immediately, allowing the view to override any guesswork that follows:
    #
    # * if the :required option isn't provided in the options hash, and the ValidationReflection
    #   plugin is installed (http://github.com/redinger/validation_reflection), true is returned
    #   if the validates_presence_of macro has been used in the class for this attribute, or false
    #   otherwise.
    #
    # * if the :required option isn't provided, and the plugin isn't available, the value of the
    #   configuration option @@all_fields_required_by_default is used.
    #
    def method_required?(attribute, required_option) #:nodoc:
      return required_option unless required_option.nil?

      if @object && @object.class.respond_to?(:reflect_on_all_validations)
        attribute_sym = attribute.to_s.sub(/_id$/, '').to_sym

        @object.class.reflect_on_all_validations.any? do |validation|
          validation.macro == :validates_presence_of && validation.name == attribute_sym
        end
      else
        @@all_fields_required_by_default
      end
    end

    # A method that deals with most of inputs (:string, :password, :file,
    # :textarea and :numeric). :select, :radio, :boolean and :datetime inputs
    # are not handled by this method, since they need more detailed approach.
    #
    # If input_html is given as option, it's passed down to the input.
    #
    def input_simple(type, method, options)
      html_options = options.delete(:input_html) || {}
      html_options = default_string_options(method).merge(html_options) if STRING_MAPPINGS.include?(type)

      input_label(method, options.delete(:label), options.slice(:required)) + send(INPUT_MAPPINGS[type], method, html_options)
    end

    # Outputs a label and a select box containing options from the parent
    # (belongs_to, has_many, has_and_belongs_to_many) association. If an association
    # is has_many or has_and_belongs_to_many the select box will be set as multi-select
    # and size = 5
    #
    # Example (belongs_to):
    #
    #   f.input :author
    #
    #   <label for="book_author_id">Author</label>
    #   <select id="book_author_id" name="book[author_id]">
    #     <option value="1">Justin French</option>
    #     <option value="2">Jane Doe</option>
    #   </select>
    #
    # Example (has_many):
    #
    #   f.input :chapters
    #
    #   <label for="book_chapter_ids">Chapters</label>
    #   <select id="book_chapter_ids" name="book[chapter_ids]">
    #     <option value="1">Chapter 1</option>
    #     <option value="2">Chapter 2</option>
    #   </select>
    #
    # Example (has_and_belongs_to_many):
    #
    #   f.input :authors
    #
    #   <label for="book_author_ids">Authors</label>
    #   <select id="book_author_ids" name="book[author_ids]">
    #     <option value="1">Justin French</option>
    #     <option value="2">Jane Doe</option>
    #   </select>
    #
    #
    # You can customize the options available in the select by passing in a collection (Array) of
    # ActiveRecord objects through the :collection option.  If not provided, the choices are found
    # by inferring the parent's class name from the method name and simply calling find(:all) on
    # it (VehicleOwner.find(:all) in the example above).
    #
    # Examples:
    #
    #   f.input :author, :collection => @authors
    #   f.input :author, :collection => Author.find(:all)
    #   f.input :author, :collection => [@justin, @kate]
    #   f.input :author, :collection => {@justin.name => @justin.id, @kate.name => @kate.id}
    #
    # Note: This input looks for a label method in the parent association.
    #
    # You can customize the text label inside each option tag, by naming the correct method
    # (:full_name, :display_name, :account_number, etc) to call on each object in the collection
    # by passing in the :label_method option.  By default the :label_method is whichever element of
    # Formtastic::SemanticFormBuilder.collection_label_methods is found first.
    #
    # Examples:
    #
    #   f.input :author, :label_method => :full_name
    #   f.input :author, :label_method => :display_name
    #   f.input :author, :label_method => :to_s
    #   f.input :author, :label_method => :label
    #
    # You can also customize the value inside each option tag, by passing in the :value_method option.
    # Usage is the same as the :label_method option
    #
    # Examples:
    #
    #   f.input :author, :value_method => :full_name
    #   f.input :author, :value_method => :display_name
    #   f.input :author, :value_method => :to_s
    #   f.input :author, :value_method => :value
    #
    # You can pass html_options to the select tag using :input_html => {}
    #
    # Examples:
    #
    #   f.input :authors, :input_html => {:size => 20, :multiple => true}
    #
    def select_input(method, options)
      collection = find_collection_for_column(method, options)
      html_options = options.delete(:input_html) || {}

      reflection = find_reflection(method)
      if reflection && [ :has_many, :has_and_belongs_to_many ].include?(reflection.macro)
        html_options[:multiple] ||= true
        html_options[:size]     ||= 5
       end

      input_name = generate_association_input_name(method)
      input_label(input_name, options.delete(:label), options.slice(:required)) +
      self.select(input_name, collection, set_options(options), html_options)
    end
    alias :boolean_select_input :select_input

    # Outputs a fieldset containing a legend for the label text, and an ordered list (ol) of list
    # items, one for each possible choice in the belongs_to association.  Each li contains a
    # label and a radio input.
    #
    # Example:
    #
    #   f.input :author, :as => :radio
    #
    # Output:
    #
    #   <fieldset>
    #     <legend><span>Author</span></legend>
    #     <ol>
    #       <li>
    #         <label for="book_author_id_1"><input id="book_author_id_1" name="book[author_id]" type="radio" value="1" /> Justin French</label>
    #       </li>
    #       <li>
    #         <label for="book_author_id_2"><input id="book_author_id_2" name="book[owner_id]" type="radio" value="2" /> Kate French</label>
    #       </li>
    #     </ol>
    #   </fieldset>
    #
    # You can customize the options available in the set by passing in a collection (Array) of
    # ActiveRecord objects through the :collection option.  If not provided, the choices are found
    # by inferring the parent's class name from the method name and simply calling find(:all) on
    # it (VehicleOwner.find(:all) in the example above).
    #
    # Examples:
    #
    #   f.input :author, :as => :radio, :collection => @authors
    #   f.input :author, :as => :radio, :collection => Author.find(:all)
    #   f.input :author, :as => :radio, :collection => [@justin, @kate]
    #
    # You can also customize the text label inside each option tag, by naming the correct method
    # (:full_name, :display_name, :account_number, etc) to call on each object in the collection
    # by passing in the :label_method option.  By default the :label_method is whichever element of
    # Formtastic::SemanticFormBuilder.collection_label_methods is found first.
    #
    # Examples:
    #
    #   f.input :author, :as => :radio, :label_method => :full_name
    #   f.input :author, :as => :radio, :label_method => :display_name
    #   f.input :author, :as => :radio, :label_method => :to_s
    #   f.input :author, :as => :radio, :label_method => :label
    #
    # Finally, you can set :value_as_class => true if you want that LI wrappers
    # contains a class with the wrapped radio input value.
    #
    def radio_input(method, options)
      collection   = find_collection_for_column(method, options)
      html_options = set_options(options).merge(options.delete(:input_html) || {})

      input_name = generate_association_input_name(method)
      value_as_class = options.delete(:value_as_class)

      list_item_content = collection.map do |c|
        label = c.is_a?(Array) ? c.first : c
        value = c.is_a?(Array) ? c.last  : c

        li_content = template.content_tag(:label,
          "#{self.radio_button(input_name, value, html_options)} #{label}",
          :for => generate_html_id(input_name, value.to_s.downcase)
        )

        li_options = value_as_class ? { :class => value.to_s.downcase } : {}
        template.content_tag(:li, li_content, li_options)
      end

      field_set_and_list_wrapping_for_method(method, options, list_item_content)
    end
    alias :boolean_radio_input :radio_input

    # Outputs a fieldset with a legend for the method label, and a ordered list (ol) of list
    # items (li), one for each fragment for the date (year, month, day).  Each li contains a label
    # (eg "Year") and a select box.  See date_or_datetime_input for a more detailed output example.
    #
    # Some of Rails' options for select_date are supported, but not everything yet.
    def date_input(method, options)
      date_or_datetime_input(method, options.merge(:discard_hour => true))
    end


    # Outputs a fieldset with a legend for the method label, and a ordered list (ol) of list
    # items (li), one for each fragment for the date (year, month, day, hour, min, sec).  Each li
    # contains a label (eg "Year") and a select box.  See date_or_datetime_input for a more
    # detailed output example.
    #
    # Some of Rails' options for select_date are supported, but not everything yet.
    def datetime_input(method, options)
      date_or_datetime_input(method, options)
    end


    # Outputs a fieldset with a legend for the method label, and a ordered list (ol) of list
    # items (li), one for each fragment for the time (hour, minute, second).  Each li contains a label
    # (eg "Hour") and a select box.  See date_or_datetime_input for a more detailed output example.
    #
    # Some of Rails' options for select_time are supported, but not everything yet.
    def time_input(method, options)
      date_or_datetime_input(method, options.merge(:discard_year => true, :discard_month => true, :discard_day => true))
    end


    # <fieldset>
    #   <legend>Created At</legend>
    #   <ol>
    #     <li>
    #       <label for="user_created_at_1i">Year</label>
    #       <select id="user_created_at_1i" name="user[created_at(1i)]">
    #         <option value="2003">2003</option>
    #         ...
    #         <option value="2013">2013</option>
    #       </select>
    #     </li>
    #     <li>
    #       <label for="user_created_at_2i">Month</label>
    #       <select id="user_created_at_2i" name="user[created_at(2i)]">
    #         <option value="1">January</option>
    #         ...
    #         <option value="12">December</option>
    #       </select>
    #     </li>
    #     <li>
    #       <label for="user_created_at_3i">Day</label>
    #       <select id="user_created_at_3i" name="user[created_at(3i)]">
    #         <option value="1">1</option>
    #         ...
    #         <option value="31">31</option>
    #       </select>
    #     </li>
    #   </ol>
    # </fieldset>
    #
    # This is an absolute abomination, but so is the official Rails select_date().
    #
    def date_or_datetime_input(method, options)
      position = { :year => 1, :month => 2, :day => 3, :hour => 4, :minute => 5, :second => 6 }
      inputs   = options.delete(:order) || I18n.translate(:'date.order') || [:year, :month, :day]

      time_inputs = [:hour, :minute]
      time_inputs << [:second] if options[:include_seconds]

      list_items_capture = ""

      # Gets the datetime object. It can be a Fixnum, Date or Time, or nil.
      datetime     = @object ? @object.send(method) : nil
      html_options = options.delete(:input_html) || {}

      (inputs + time_inputs).each do |input|
        html_id    = generate_html_id(method, "#{position[input]}i")
        field_name = "#{method}(#{position[input]}i)"

        list_items_capture << if options["discard_#{input}".intern]
          break if time_inputs.include?(input)

          hidden_value = datetime.respond_to?(input) ? datetime.send(input) : datetime
          template.hidden_field_tag("#{@object_name}[#{field_name}]", (hidden_value || 1), :id => html_id)
        else
          opts = set_options(options).merge(:prefix => @object_name, :field_name => field_name)
          item_label_text = I18n.t(input.to_s, :default => input.to_s.humanize, :scope => [:datetime, :prompts])

          template.content_tag(:li,
            template.content_tag(:label, item_label_text, :for => html_id) +
            template.send("select_#{input}".intern, datetime, opts, html_options.merge(:id => html_id))
          )
        end
      end

      field_set_and_list_wrapping_for_method(method, options, list_items_capture)
    end

    # Outputs a label containing a checkbox and the label text. The label defaults
    # to the column name (method name) and can be altered with the :label option.
    #
    # Different from other inputs, :required options has no effect here and
    # :checked_value and :unchecked_value options are also available.
    #
    def boolean_input(method, options)
      html_options = options.delete(:input_html) || {}

      input = self.check_box(method, set_options(options).merge(html_options),
                             options.delete(:checked_value) || '1', options.delete(:unchecked_value) || '0')

      # Generate the label by hand because required or optional does not make sense here
      label = options.delete(:label) || humanized_attribute_name(method)

      self.label(method, input + label, options)
    end

    # Generates an input for the given method using the type supplied with :as.
    #
    # If the input is included in INPUT_MAPPINGS, it uses input_simple
    # implementation which maps most of the inputs. All others have specific
    # code and then a proper handler should be called (like radio_input) for
    # :radio types.
    #
    def inline_input_for(method, options)
      input_type = options.delete(:as)

      if INPUT_MAPPINGS.key?(input_type)
        input_simple(input_type,  method, options)
      else
        send("#{input_type}_input", method, options)
      end
    end

    # Generates error messages for the given method. Errors can be shown as list
    # or as sentence. If :none is set, no error is shown.
    #
    def inline_errors_for(method, options)  #:nodoc:
      return nil unless @object && @object.respond_to?(:errors) && [:sentence, :list].include?(@@inline_errors)

      errors = @object.errors.on(method.to_s).to_a
      send("error_#{@@inline_errors}", errors) unless errors.empty?
    end

    # Generates hints for the given method using the text supplied in :hint.
    #
    def inline_hints_for(method, options) #:nodoc:
      return if options[:hint].blank?
      template.content_tag(:p, options[:hint], :class => 'inline-hints')
    end

    # Creates an error sentence by calling to_sentence on the errors array.
    #
    def error_sentence(errors) #:nodoc:
      template.content_tag(:p, errors.to_sentence, :class => 'inline-errors')
    end

    # Creates an error li list.
    #
    def error_list(errors) #:nodoc:
      list_elements = []
      errors.each do |error|
        list_elements <<  template.content_tag(:li, error)
      end
      template.content_tag(:ul, list_elements.join("\n"), :class => 'errors')
    end

    # Generates the label for the input. Accepts the same options as Rails label
    # method and a fourth option that allows the label to be generated as span
    # with class label.
    #
    def input_label(method, text, options={}, as_span=false) #:nodoc:
      text ||= humanized_attribute_name(method)
      text  << required_or_optional_string(options.delete(:required))

      if as_span
        options[:class] ||= 'label'
        template.content_tag(:span, text, options)
      else
        self.label(method, text, options)
      end
    end

    # Generates the required or optional string. If the value set is a proc,
    # it evaluates the proc first.
    #
    def required_or_optional_string(required) #:nodoc:
      string_or_proc = required ? @@required_string : @@optional_string

      if string_or_proc.is_a? Proc
        string_or_proc.call
      else
        string_or_proc
      end
    end

    # Generates a fieldset and wraps the content in an ordered list. When working
    # with nested attributes (in Rails 2.3), it allows %i as interpolation option
    # in :name. So you can do:
    #
    #   f.inputs :name => 'Task #%i', :for => :tasks
    #
    # And it will generate a fieldset for each task with legend 'Task #1', 'Task #2',
    # 'Task #3' and so on.
    #
    def field_set_and_list_wrapping(html_options, contents='', &block) #:nodoc:
      legend  = html_options.delete(:name).to_s
      legend %= parent_child_index(html_options[:parent]) if html_options[:parent]
      legend  = template.content_tag(:legend, template.content_tag(:span, legend)) unless legend.blank?

      contents = template.capture(&block) if block_given?

      fieldset = template.content_tag(:fieldset,
        legend + template.content_tag(:ol, contents),
        html_options.except(:builder, :parent)
      )

      template.concat(fieldset) if block_given?
      fieldset
    end

    # Also generates a fieldset and an ordered list but with label based in
    # method. This methods is currently used by radio and datetime inputs.
    #
    def field_set_and_list_wrapping_for_method(method, options, contents)
      template.content_tag(:fieldset,
        %{<legend>#{input_label(method, options.delete(:label), options.slice(:required), true)}</legend>} +
        template.content_tag(:ol, contents)
      )
    end

    # For methods that have a database column, take a best guess as to what the inout method
    # should be.  In most cases, it will just return the column type (eg :string), but for special
    # cases it will simplify (like the case of :integer, :float & :decimal to :numeric), or do
    # something different (like :password and :select).
    #
    # If there is no column for the method (eg "virtual columns" with an attr_accessor), the
    # default is a :string, a similar behaviour to Rails' scaffolding.
    #
    def default_input_type(method) #:nodoc:
      return :string if @object.nil?

      # Find the column object by attribute
      column = @object.column_for_attribute(method) if @object.respond_to?(:column_for_attribute)

      # Associations map by default to a select
      return :select if column.nil? && find_reflection(method)

      if column
        # handle the special cases where the column type doesn't map to an input method
        return :select   if column.type == :integer && method.to_s =~ /_id$/
        return :datetime if column.type == :timestamp
        return :numeric  if [:integer, :float, :decimal].include?(column.type)
        return :password if column.type == :string && method.to_s =~ /password/
        # otherwise assume the input name will be the same as the column type (eg string_input)
        return column.type
      else
        obj = @object.send(method) if @object.respond_to?(method)

        return :file     if obj && @@file_methods.any? { |m| obj.respond_to?(m) }
        return :password if method.to_s =~ /password/
        return :string
      end
    end

    # Used by select and radio inputs. The collection can be retrieved by
    # three ways:
    #
    # * Explicitly provided through :collection
    # * Retrivied through an association
    # * Or a boolean column, which will generate a localized { "Yes" => true, "No" => false } hash.
    #
    # If the collection is not a hash or an array of strings, fixnums or arrays,
    # we use label_method and value_method to retreive an array with the
    # appropriate label and value.
    #
    def find_collection_for_column(column, options)
      reflection = find_reflection(column)

      collection = if options[:collection]
        options.delete(:collection)
      elsif reflection || column.to_s =~ /_id$/
        parent_class = if reflection
          reflection.klass
        else
          ::ActiveSupport::Deprecation.warn("The _id way of doing things is deprecated. Please use the association method (#{column.to_s.sub(/_id$/,'')})", caller[3..-1])
          column.to_s.sub(/_id$/,'').camelize.constantize
        end

        parent_class.find(:all)
      else
        create_boolean_collection(options)
      end

      collection = collection.to_a if collection.instance_of?(Hash)

      # Return if we have an Array of strings, fixnums or arrays
      return collection if collection.instance_of?(Array) &&
                           [Array, Fixnum, String, Symbol].include?(collection.first.class)

      label = options.delete(:label_method) || detect_label_method(collection)
      value = options.delete(:value_method) || :id

      collection.map { |o| [o.send(label), o.send(value)] }
    end

    # Detected the label collection method when none is supplied using the
    # values set in @@collection_label_methods.
    #
    def detect_label_method(collection) #:nodoc:
      @@collection_label_methods.detect { |m| collection.first.respond_to?(m) }
    end

    # Returns a hash to be used by radio and select inputs when a boolean field
    # is provided.
    #
    def create_boolean_collection(options)
      options[:true] ||= I18n.t('yes', :default => 'Yes', :scope => [:formtastic])
      options[:false] ||= I18n.t('no', :default => 'No', :scope => [:formtastic])
      options[:value_as_class] = true unless options.key?(:value_as_class)

      { options.delete(:true) => true, options.delete(:false) => false }
    end

    # Used by association inputs (select, radio) to generate the name that should
    # be used for the input
    #
    #   belongs_to :author; f.input :author; will generate 'author_id'
    #   has_many :authors; f.input :authors; will generate 'author_ids'
    #   has_and_belongs_to_many will act like has_many
    #
    def generate_association_input_name(method)
      if reflection = find_reflection(method)
        method = "#{method.to_s.singularize}_id"
        method = method.pluralize if [:has_and_belongs_to_many, :has_many].include?(reflection.macro)
      end
      method
    end

    # If an association method is passed in (f.input :author) try to find the
    # reflection object.
    #
    def find_reflection(method)
      object.class.reflect_on_association(method) if object.class.respond_to?(:reflect_on_association)
    end

    # Generates default_string_options by retrieving column information from
    # the database.
    #
    def default_string_options(method) #:nodoc:
      column = @object.column_for_attribute(method) if @object.respond_to?(:column_for_attribute)

      if column.nil? || column.limit.nil?
        { :size => @@default_text_field_size }
      else
        { :maxlength => column.limit, :size => [column.limit, @@default_text_field_size].min }
      end
    end

    # Generate the html id for the li tag.
    # It takes into account options[:index] and @auto_index to generate li
    # elements with appropriate index scope. It also sanitizes the object
    # and method names.
    #
    def generate_html_id(method_name, value='input')
      if options.has_key?(:index)
        index = "_#{options[:index]}"
      elsif defined?(@auto_index)
        index = "_#{@auto_index}"
      else
        index = ""
      end
      sanitized_method_name = method_name.to_s.sub(/\?$/,"")

      "#{sanitized_object_name}#{index}_#{sanitized_method_name}_#{value}"
    end

    # Gets the nested_child_index value from the parent builder. In Rails 2.3
    # it always returns a fixnum. In next versions it returns a hash with each
    # association that the parent builds.
    #
    def parent_child_index(parent)
      duck = parent[:builder].instance_variable_get('@nested_child_index')

      if duck.is_a?(Hash)
        child = parent[:for]
        child = child.first if child.respond_to?(:first)
        duck[child].to_i + 1
      else
        duck.to_i + 1
      end
    end

    def sanitized_object_name
      @sanitized_object_name ||= @object_name.to_s.gsub(/\]\[|[^-a-zA-Z0-9:.]/, "_").sub(/_$/, "")
    end

    def humanized_attribute_name(method)
      if @object
        @object.class.human_attribute_name(method.to_s)
      else
        method.to_s.send(@@label_str_method)
      end
    end

  end

  # Wrappers around form_for (etc) with :builder => SemanticFormBuilder.
  #
  # * semantic_form_for(@post)
  # * semantic_fields_for(@post)
  # * semantic_form_remote_for(@post)
  # * semantic_remote_form_for(@post)
  #
  # Each of which are the equivalent of:
  #
  # * form_for(@post, :builder => Formtastic::SemanticFormBuilder))
  # * fields_for(@post, :builder => Formtastic::SemanticFormBuilder))
  # * form_remote_for(@post, :builder => Formtastic::SemanticFormBuilder))
  # * remote_form_for(@post, :builder => Formtastic::SemanticFormBuilder))
  #
  # Example Usage:
  #
  #   <% semantic_form_for @post do |f| %>
  #     <%= f.input :title %>
  #     <%= f.input :body %>
  #   <% end %>
  #
  # The above examples use a resource-oriented style of form_for() helper where only the @post
  # object is given as an argument, but the generic style is also supported if you really want it,
  # as is forms with inline objects (Post.new) rather than objects with instance variables (@post):
  #
  #   <% semantic_form_for :post, @post, :url => posts_path do |f| %>
  #     ...
  #   <% end %>
  #
  #   <% semantic_form_for :post, Post.new, :url => posts_path do |f| %>
  #     ...
  #   <% end %>
  #
  # The shorter, resource-oriented style is most definitely preferred, and has recieved the most
  # testing to date.
  #
  # Please note: Although it's possible to call Rails' built-in form_for() helper without an
  # object, all semantic forms *must* have an object (either Post.new or @post), as Formtastic
  # has too many dependencies on an ActiveRecord object being present.
  #
  module SemanticFormHelper
    @@builder = Formtastic::SemanticFormBuilder

    # cattr_accessor :builder
    def self.builder=(val)
      @@builder = val
    end

    [:form_for, :fields_for, :form_remote_for, :remote_form_for].each do |meth|
      src = <<-END_SRC
        def semantic_#{meth}(record_or_name_or_array, *args, &proc)
          options = args.extract_options!
          options[:builder] = @@builder
          options[:html] ||= {}

          class_names = options[:html][:class] ? options[:html][:class].split(" ") : []
          class_names << "formtastic"
          class_names << case record_or_name_or_array
            when String, Symbol then record_or_name_or_array.to_s               # :post => "post"
            when Array then record_or_name_or_array.last.class.to_s.underscore  # [@post, @comment] # => "comment"
            else record_or_name_or_array.class.to_s.underscore                  # @post => "post"
          end
          options[:html][:class] = class_names.join(" ")

          #{meth}(record_or_name_or_array, *(args << options), &proc)
        end
      END_SRC
      module_eval src, __FILE__, __LINE__
    end
  end
end<|MERGE_RESOLUTION|>--- conflicted
+++ resolved
@@ -80,33 +80,17 @@
       options[:required] = method_required?(method, options[:required])
       options[:as]     ||= default_input_type(method)
 
-<<<<<<< HEAD
       html_class = [ options[:as], (options[:required] ? :required : :optional) ]
-      html_class << 'error' if @object && @object.errors.on(method.to_s)
+      html_class << 'error' if @object && @object.respond_to?(:errors) && @object.errors.on(method.to_s)
 
       wrapper_html = options.delete(:wrapper_html) || {}
       wrapper_html[:id]  ||= generate_html_id(method)
       wrapper_html[:class] = (html_class << wrapper_html[:class]).flatten.compact.join(' ')
-=======
-      options[:label]  ||= if @object && @object.class.respond_to?(:human_attribute_name)
-        @object.class.human_attribute_name(method.to_s)
-      else
-        method.to_s.send(@@label_str_method)
-      end
->>>>>>> f0f1f58d
 
       if [:boolean_select, :boolean_radio].include?(options[:as])
         ::ActiveSupport::Deprecation.warn(":as => :#{options[:as]} is deprecated, use :as => :#{options[:as].to_s[8..-1]} instead", caller[3..-1])
       end
 
-<<<<<<< HEAD
-=======
-      html_class = [ options[:as], (options[:required] ? :required : :optional) ].join(' ')
-      html_class << ' error' if @object && @object.respond_to?(:errors) && @object.errors.on(method.to_s)
-
-      html_id = generate_html_id(method)
-
->>>>>>> f0f1f58d
       list_item_content = @@inline_order.map do |type|
         send(:"inline_#{type}_for", method, options)
       end.compact.join("\n")
@@ -920,7 +904,7 @@
     # reflection object.
     #
     def find_reflection(method)
-      object.class.reflect_on_association(method) if object.class.respond_to?(:reflect_on_association)
+      @object.class.reflect_on_association(method) if @object.class.respond_to?(:reflect_on_association)
     end
 
     # Generates default_string_options by retrieving column information from
@@ -975,7 +959,7 @@
     end
 
     def humanized_attribute_name(method)
-      if @object
+      if @object && @object.class.respond_to?(:human_attribute_name)
         @object.class.human_attribute_name(method.to_s)
       else
         method.to_s.send(@@label_str_method)
