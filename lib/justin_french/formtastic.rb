--- conflicted
+++ resolved
@@ -258,15 +258,10 @@
         options[:include_blank] ||= false
         options[:prompt] ||= nil
 
-<<<<<<< HEAD
-        choices = options[:collection].map {|o| [o.send(options[:label_method]), o.id]}
-        input_label(method, options) + template.select(@object_name, method, choices, {:include_blank => options[:include_blank], :prompt => options[:prompt]})
-=======
         choices = options[:collection].map { |o|
           collection_option(o, options[:label_method] || :to_label)
         }
-        input_label(method, options) + template.select(@object_name, method, choices)
->>>>>>> 3be177d6
+        input_label(method, options) + template.select(@object_name, method, choices, {:include_blank => options[:include_blank], :prompt => options[:prompt]})
       end
       
       # Outputs a fieldset containing a legend for the label text, and an ordered list (ol) of list
