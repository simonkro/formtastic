--- conflicted
+++ resolved
@@ -8,16 +8,10 @@
       @@all_fields_required_by_default = true
       @@required_string = %{<abbr title="required">*</abbr>}
       @@optional_string = ''
-<<<<<<< HEAD
       @@inline_errors = :sentence
-      
+
       cattr_accessor :all_fields_required_by_default, :required_string, :optional_string, :inline_errors
-      
-=======
-
-      cattr_accessor :all_fields_required_by_default, :required_string, :optional_string
-
->>>>>>> 6ba950e2
+
       attr_accessor :template
 
 
@@ -563,13 +557,8 @@
           )
         )
       end
-<<<<<<< HEAD
-      
-      def inline_errors(method, options) #:nodoc:
-=======
 
       def inline_errors(method, options)  #:nodoc:
->>>>>>> 6ba950e2
         errors = @object.errors.on(method).to_a
         unless errors.empty?
           send("error_#{@@inline_errors}", errors) if [:sentence, :list].include?(@@inline_errors)
